--- conflicted
+++ resolved
@@ -45,20 +45,14 @@
 
 	tflog.Debug(ctx, fmt.Sprintf("Creating Cloudflare Access Mutual TLS certificate from struct: %+v", newAccessMutualTLSCertificate))
 
-	rc, err := initResourceContainer(d)
+	identifier, err := initIdentifier(d)
 	if err != nil {
 		return diag.FromErr(err)
 	}
 
-<<<<<<< HEAD
-	accessMutualTLSCert, err := client.CreateAccessMutualTLSCertificate(ctx, rc, newAccessMutualTLSCertificate)
-	if err != nil {
-		return diag.FromErr(fmt.Errorf("error creating Access Mutual TLS Certificate for %s %q: %w", rc.Level, rc.Identifier, err))
-=======
 	accessMutualTLSCert, err := client.CreateAccessMutualTLSCertificate(ctx, identifier, newAccessMutualTLSCertificate)
 	if err != nil {
 		return diag.FromErr(fmt.Errorf("error creating Access Mutual TLS Certificate for %s %q: %w", identifier.Level, identifier.Identifier, err))
->>>>>>> 853fe524
 	}
 
 	d.SetId(accessMutualTLSCert.ID)
@@ -69,16 +63,12 @@
 func resourceCloudflareAccessMutualTLSCertificateRead(ctx context.Context, d *schema.ResourceData, meta interface{}) diag.Diagnostics {
 	client := meta.(*cloudflare.API)
 
-	rc, err := initResourceContainer(d)
+	identifier, err := initIdentifier(d)
 	if err != nil {
 		return diag.FromErr(err)
 	}
 
-<<<<<<< HEAD
-	accessMutualTLSCert, err := client.GetAccessMutualTLSCertificate(ctx, rc, d.Id())
-=======
 	accessMutualTLSCert, err := client.GetAccessMutualTLSCertificate(ctx, identifier, d.Id())
->>>>>>> 853fe524
 
 	if err != nil {
 		var notFoundError *cloudflare.NotFoundError
@@ -108,20 +98,14 @@
 
 	tflog.Debug(ctx, fmt.Sprintf("Updating Cloudflare Access Mutal TLS Certificate from struct: %+v", updatedAccessMutualTLSCert))
 
-	rc, err := initResourceContainer(d)
+	identifier, err := initIdentifier(d)
 	if err != nil {
 		return diag.FromErr(err)
 	}
 
-<<<<<<< HEAD
-	_, err = client.UpdateAccessMutualTLSCertificate(ctx, rc, updatedAccessMutualTLSCert)
-	if err != nil {
-		return diag.FromErr(fmt.Errorf("error updating Access Mutual TLS Certificate for %s %q: %w", rc.Level, rc.Identifier, err))
-=======
 	_, err = client.UpdateAccessMutualTLSCertificate(ctx, identifier, updatedAccessMutualTLSCert)
 	if err != nil {
 		return diag.FromErr(fmt.Errorf("error updating Access Mutual TLS Certificate for %s %q: %w", identifier.Level, identifier.Identifier, err))
->>>>>>> 853fe524
 	}
 
 	return resourceCloudflareAccessMutualTLSCertificateRead(ctx, d, meta)
@@ -133,7 +117,7 @@
 
 	tflog.Debug(ctx, fmt.Sprintf("Deleting Cloudflare Access Mutual TLS Certificate using ID: %s", certID))
 
-	rc, err := initResourceContainer(d)
+	identifier, err := initIdentifier(d)
 	if err != nil {
 		return diag.FromErr(err)
 	}
@@ -145,16 +129,6 @@
 		ID:                  d.Id(),
 		AssociatedHostnames: []string{},
 	}
-<<<<<<< HEAD
-	_, err = client.UpdateAccessMutualTLSCertificate(ctx, rc, deletedCertificate)
-
-	if err != nil {
-		return diag.FromErr(fmt.Errorf("error updating Access Mutual TLS Certificate for %s %q: %w", rc.Level, rc.Identifier, err))
-	}
-
-	retryErr := retry.RetryContext(ctx, d.Timeout(schema.TimeoutDelete), func() *retry.RetryError {
-		err := client.DeleteAccessMutualTLSCertificate(ctx, rc, certID)
-=======
 
 	_, err = client.UpdateAccessMutualTLSCertificate(ctx, identifier, deletedCertificate)
 	if err != nil {
@@ -163,18 +137,13 @@
 
 	retryErr := retry.RetryContext(ctx, d.Timeout(schema.TimeoutDelete), func() *retry.RetryError {
 		err = client.DeleteAccessMutualTLSCertificate(ctx, identifier, certID)
->>>>>>> 853fe524
 
 		if err != nil {
 			var requestError *cloudflare.RequestError
 			if errors.As(err, &requestError) && sliceContainsInt(requestError.ErrorCodes(), 12132) {
 				return retry.RetryableError(errors.New("certificate associations are not yet removed"))
 			} else {
-<<<<<<< HEAD
-				return retry.NonRetryableError(fmt.Errorf("error deleting Access Mutual TLS Certificate for %s %q: %w", rc.Level, rc.Identifier, err))
-=======
 				return retry.NonRetryableError(fmt.Errorf("error deleting Access Mutual TLS Certificate for %s %q: %w", identifier.Level, identifier.Identifier, err))
->>>>>>> 853fe524
 			}
 		}
 
