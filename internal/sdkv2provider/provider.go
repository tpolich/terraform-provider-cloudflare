--- conflicted
+++ resolved
@@ -193,12 +193,8 @@
 				"cloudflare_custom_hostname":                        resourceCloudflareCustomHostname(),
 				"cloudflare_custom_pages":                           resourceCloudflareCustomPages(),
 				"cloudflare_custom_ssl":                             resourceCloudflareCustomSsl(),
-<<<<<<< HEAD
 				"cloudflare_device_dex_tests":                       resourceCloudflareDeviceDexTests(),
-				"cloudflare_device_settings_policy":                 resourceCloudflareDeviceSettingsPolicy(),
-=======
 				"cloudflare_device_managed_networks":                resourceCloudflareDeviceManagedNetworks(),
->>>>>>> e7b2a7c4
 				"cloudflare_device_policy_certificates":             resourceCloudflareDevicePolicyCertificates(),
 				"cloudflare_device_posture_integration":             resourceCloudflareDevicePostureIntegration(),
 				"cloudflare_device_posture_rule":                    resourceCloudflareDevicePostureRule(),
