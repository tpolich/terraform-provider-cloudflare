--- conflicted
+++ resolved
@@ -1251,61 +1251,34 @@
 		}
 	}
 
-<<<<<<< HEAD
-		if len(resourceRule["ratelimit"].([]interface{})) > 0 {
-			rule.RateLimit = &cloudflare.RulesetRuleRateLimit{}
-			for _, parameter := range resourceRule["ratelimit"].([]interface{}) {
-				for pKey, pValue := range parameter.(map[string]interface{}) {
-					switch pKey {
-					case "characteristics":
-						characteristicKeys := make([]string, 0)
-						for _, v := range pValue.(*schema.Set).List() {
-							characteristicKeys = append(characteristicKeys, v.(string))
-						}
-						rule.RateLimit.Characteristics = characteristicKeys
-					case "period":
-						rule.RateLimit.Period = pValue.(int)
-					case "requests_per_period":
-						rule.RateLimit.RequestsPerPeriod = pValue.(int)
-					case "score_per_period":
-						rule.RateLimit.ScorePerPeriod = pValue.(int)
-					case "score_response_header_name":
-						rule.RateLimit.ScoreResponseHeaderName = pValue.(string)
-					case "mitigation_timeout":
-						rule.RateLimit.MitigationTimeout = pValue.(int)
-					case "counting_expression":
-						rule.RateLimit.CountingExpression = pValue.(string)
-					case "requests_to_origin":
-						rule.RateLimit.RequestsToOrigin = pValue.(bool)
-
-					default:
-						log.Printf("[DEBUG] unknown key encountered in buildRulesetRulesFromResource for ratelimit: %s", pKey)
-=======
-	if len(resourceRule["ratelimit"].([]interface{})) > 0 {
-		rule.RateLimit = &cloudflare.RulesetRuleRateLimit{}
-		for _, parameter := range resourceRule["ratelimit"].([]interface{}) {
-			for pKey, pValue := range parameter.(map[string]interface{}) {
-				switch pKey {
-				case "characteristics":
-					characteristicKeys := make([]string, 0)
-					for _, v := range pValue.(*schema.Set).List() {
-						characteristicKeys = append(characteristicKeys, v.(string))
->>>>>>> 27d8c156
-					}
-					rule.RateLimit.Characteristics = characteristicKeys
-				case "period":
-					rule.RateLimit.Period = pValue.(int)
-				case "requests_per_period":
-					rule.RateLimit.RequestsPerPeriod = pValue.(int)
-				case "mitigation_timeout":
-					rule.RateLimit.MitigationTimeout = pValue.(int)
-				case "counting_expression":
-					rule.RateLimit.CountingExpression = pValue.(string)
-				case "requests_to_origin":
-					rule.RateLimit.RequestsToOrigin = pValue.(bool)
-
-				default:
-					log.Printf("[DEBUG] unknown key encountered in buildRulesetRulesFromResource for ratelimit: %s", pKey)
+  if len(resourceRule["ratelimit"].([]interface{})) > 0 {
+    rule.RateLimit = &cloudflare.RulesetRuleRateLimit{}
+    for _, parameter := range resourceRule["ratelimit"].([]interface{}) {
+      for pKey, pValue := range parameter.(map[string]interface{}) {
+        switch pKey {
+        case "characteristics":
+          characteristicKeys := make([]string, 0)
+          for _, v := range pValue.(*schema.Set).List() {
+            characteristicKeys = append(characteristicKeys, v.(string))
+          }
+          rule.RateLimit.Characteristics = characteristicKeys
+        case "period":
+          rule.RateLimit.Period = pValue.(int)
+        case "requests_per_period":
+          rule.RateLimit.RequestsPerPeriod = pValue.(int)
+        case "score_per_period":
+          rule.RateLimit.ScorePerPeriod = pValue.(int)
+        case "score_response_header_name":
+          rule.RateLimit.ScoreResponseHeaderName = pValue.(string)
+        case "mitigation_timeout":
+          rule.RateLimit.MitigationTimeout = pValue.(int)
+        case "counting_expression":
+          rule.RateLimit.CountingExpression = pValue.(string)
+        case "requests_to_origin":
+          rule.RateLimit.RequestsToOrigin = pValue.(bool)
+
+        default:
+          log.Printf("[DEBUG] unknown key encountered in buildRulesetRulesFromResource for ratelimit: %s", pKey)
 				}
 			}
 		}
