---
page_title: "cloudflare_teams_rule Resource - Cloudflare"
subcategory: ""
description: |-
  Provides a Cloudflare Teams rule resource. Teams rules comprise secure web gateway policies.
---

# cloudflare_teams_rule (Resource)

Provides a Cloudflare Teams rule resource. Teams rules comprise secure web gateway policies.

## Example Usage

```terraform
resource "cloudflare_teams_rule" "example" {
  account_id  = "f037e56e89293a057740de681ac9abbe"
  name        = "office"
  description = "desc"
  precedence  = 1
  action      = "block"
  filters     = ["http"]
  traffic     = "http.request.uri == \"https://www.example.com/malicious\""
  rule_settings {
    block_page_enabled = true
    block_page_reason  = "access not permitted"
  }
}
```
<!-- schema generated by tfplugindocs -->
## Schema

### Required

- `account_id` (String) The account identifier to target for the resource.
- `action` (String) The action executed by matched teams rule. Available values: `allow`, `block`, `safesearch`, `ytrestricted`, `on`, `off`, `scan`, `noscan`, `isolate`, `noisolate`, `override`, `l4_override`, `egress`.
- `description` (String) The description of the teams rule.
- `name` (String) The name of the teams rule.
- `precedence` (Number) The evaluation precedence of the teams rule.

### Optional

- `device_posture` (String) The wirefilter expression to be used for device_posture check matching.
- `enabled` (Boolean) Indicator of rule enablement.
- `filters` (List of String) The protocol or layer to evaluate the traffic and identity expressions.
- `identity` (String) The wirefilter expression to be used for identity matching.
- `rule_settings` (Block List, Max: 1) Additional rule settings. (see [below for nested schema](#nestedblock--rule_settings))
- `traffic` (String) The wirefilter expression to be used for traffic matching.

### Read-Only

- `id` (String) The ID of this resource.
- `version` (Number)

<a id="nestedblock--rule_settings"></a>
### Nested Schema for `rule_settings`

Optional:

- `add_headers` (Map of String) Add custom headers to allowed requests in the form of key-value pairs.
- `biso_admin_controls` (Block List, Max: 1) Configure how browser isolation behaves. (see [below for nested schema](#nestedblock--rule_settings--biso_admin_controls))
- `block_page_enabled` (Boolean) Indicator of block page enablement.
- `block_page_reason` (String) The displayed reason for a user being blocked.
- `check_session` (Block List, Max: 1) Configure how session check behaves. (see [below for nested schema](#nestedblock--rule_settings--check_session))
- `egress` (Block List, Max: 1) Configure how Proxy traffic egresses. Can be set for rules with Egress action and Egress filter. Can be omitted to indicate local egress via Warp IPs. (see [below for nested schema](#nestedblock--rule_settings--egress))
- `insecure_disable_dnssec_validation` (Boolean) Disable DNSSEC validation (must be Allow rule).
- `l4override` (Block List, Max: 1) Settings to forward layer 4 traffic. (see [below for nested schema](#nestedblock--rule_settings--l4override))
- `override_host` (String) The host to override matching DNS queries with.
- `override_ips` (List of String) The IPs to override matching DNS queries with.
<<<<<<< HEAD
- `untrusted_cert` (Block List, Max: 1) Settings for untrusted certificate behavior. (see [below for nested schema](#nestedblock--rule_settings--untrusted_cert))
=======
- `payload_log` (Block List, Max: 1) Configure DLP Payload Logging settings for this rule. (see [below for nested schema](#nestedblock--rule_settings--payload_log))
>>>>>>> 34e93111

<a id="nestedblock--rule_settings--biso_admin_controls"></a>
### Nested Schema for `rule_settings.biso_admin_controls`

Optional:

- `disable_copy_paste` (Boolean) Disable copy-paste.
- `disable_download` (Boolean) Disable download.
- `disable_keyboard` (Boolean) Disable keyboard usage.
- `disable_printing` (Boolean) Disable printing.
- `disable_upload` (Boolean) Disable upload.


<a id="nestedblock--rule_settings--check_session"></a>
### Nested Schema for `rule_settings.check_session`

Required:

- `duration` (String) Configure how fresh the session needs to be to be considered valid.
- `enforce` (Boolean) Enable session enforcement for this rule.


<a id="nestedblock--rule_settings--egress"></a>
### Nested Schema for `rule_settings.egress`

Required:

- `ipv4` (String) The IPv4 address to be used for egress.
- `ipv6` (String) The IPv6 range to be used for egress.

Optional:

- `ipv4_fallback` (String) The IPv4 address to be used for egress in the event of an error egressing with the primary IPv4. Can be '0.0.0.0' to indicate local egreass via Warp IPs.


<a id="nestedblock--rule_settings--l4override"></a>
### Nested Schema for `rule_settings.l4override`

Required:

- `ip` (String) Override IP to forward traffic to.
- `port` (Number) Override Port to forward traffic to.

<<<<<<< HEAD
<a id="nestedblock--rule_settings--untrusted_cert"></a>
### Nested Schema for `rule_settings.untrusted_Cert`

Required:

- `action` (String) Action to take when the SSL certificate of upstream is invalid. Options are pass_through, block, and error
=======

<a id="nestedblock--rule_settings--payload_log"></a>
### Nested Schema for `rule_settings.payload_log`

Required:

- `enabled` (Boolean) Enable or disable DLP Payload Logging for this rule.
>>>>>>> 34e93111

## Import

Import is supported using the following syntax:

```shell
$ terraform import cloudflare_teams_rule.example <account_id>/<teams_rule_id>
```<|MERGE_RESOLUTION|>--- conflicted
+++ resolved
@@ -66,11 +66,8 @@
 - `l4override` (Block List, Max: 1) Settings to forward layer 4 traffic. (see [below for nested schema](#nestedblock--rule_settings--l4override))
 - `override_host` (String) The host to override matching DNS queries with.
 - `override_ips` (List of String) The IPs to override matching DNS queries with.
-<<<<<<< HEAD
-- `untrusted_cert` (Block List, Max: 1) Settings for untrusted certificate behavior. (see [below for nested schema](#nestedblock--rule_settings--untrusted_cert))
-=======
 - `payload_log` (Block List, Max: 1) Configure DLP Payload Logging settings for this rule. (see [below for nested schema](#nestedblock--rule_settings--payload_log))
->>>>>>> 34e93111
+- `untrusted_cert` (String) Action to be taken when the SSL certificate of upstream is invalid. Available values: `pass_through`, `block`, `error`.
 
 <a id="nestedblock--rule_settings--biso_admin_controls"></a>
 ### Nested Schema for `rule_settings.biso_admin_controls`
@@ -114,14 +111,6 @@
 - `ip` (String) Override IP to forward traffic to.
 - `port` (Number) Override Port to forward traffic to.
 
-<<<<<<< HEAD
-<a id="nestedblock--rule_settings--untrusted_cert"></a>
-### Nested Schema for `rule_settings.untrusted_Cert`
-
-Required:
-
-- `action` (String) Action to take when the SSL certificate of upstream is invalid. Options are pass_through, block, and error
-=======
 
 <a id="nestedblock--rule_settings--payload_log"></a>
 ### Nested Schema for `rule_settings.payload_log`
@@ -129,7 +118,6 @@
 Required:
 
 - `enabled` (Boolean) Enable or disable DLP Payload Logging for this rule.
->>>>>>> 34e93111
 
 ## Import
 
